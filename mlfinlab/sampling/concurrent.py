--- conflicted
+++ resolved
@@ -15,18 +15,10 @@
 
     This function uses close series prices and label endtime (when the first barrier is touched) to compute the number
     of concurrent events per bar.
-<<<<<<< HEAD
     :param close_series_index: (pd.Series) close prices index
     :param label_endtime: (pd.Series) label endtime series (t1 for triple barrier events)
     :param molecule: (an array) a set of datetime index values for processing
     :return: (pd.Series) number concurrent labels for each datetime index
-=======
-
-    :param close_series_index: (pd.Series) Close prices index
-    :param label_endtime: (pd.Series) Label endtime series (t1 for triple barrier events)
-    :param molecule: (an array) A set of datetime index values for processing
-    :return: (pd.Series) Number concurrent labels for each datetime index
->>>>>>> f096860c
     """
     # Find events that span the period [molecule[0], molecule[1]]
     label_endtime = label_endtime.fillna(
@@ -57,18 +49,10 @@
 
     This function uses close series prices and label endtime (when the first barrier is touched) to compute the number
     of concurrent events per bar.
-<<<<<<< HEAD
     :param label_endtime: (pd.Series) label endtime series (t1 for triple barrier events)
     :param num_conc_events: (pd.Series) number of concurrent labels (output from num_concurrent_events function).
     :param molecule: (an array) a set of datetime index values for processing.
     :return: (pd.Series) average uniqueness over event's lifespan.
-=======
-
-    :param label_endtime: (pd.Series) Label endtime series (t1 for triple barrier events)
-    :param num_conc_events: (pd.Series) Number of concurrent labels (output from num_concurrent_events function).
-    :param molecule: (an array) A set of datetime index values for processing.
-    :return: (pd.Series) Average uniqueness over event's lifespan.
->>>>>>> f096860c
     """
     # Derive average uniqueness over the event's lifespan
     wght = pd.Series(index=molecule)
@@ -82,14 +66,8 @@
     """
     This function is the orchestrator to derive average sample uniqueness from a dataset labeled by the triple barrier
     method.
-<<<<<<< HEAD
     :param triple_barrier_events: (data frame) of events from labeling.get_events()
     :param close_series: (pd.Series) close prices.
-=======
-
-    :param triple_barrier_events: (pd.DataFrame) Events from labeling.get_events()
-    :param close_series: (pd.Series) Close prices.
->>>>>>> f096860c
     :param num_threads: (int) The number of threads concurrently used by the function.
     :return: (pd.Series) Average uniqueness over event's lifespan for each index in triple_barrier_events
     """
