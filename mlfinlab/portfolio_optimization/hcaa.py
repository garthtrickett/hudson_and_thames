# pylint: disable=missing-module-docstring
import numpy as np
import pandas as pd
from sklearn.metrics.pairwise import pairwise_distances
from mlfinlab.portfolio_optimization.returns_estimators import ReturnsEstimation
from mlfinlab.portfolio_optimization.risk_metrics import RiskMetrics
from scipy.cluster.hierarchy import fcluster
from scipy.cluster.hierarchy import dendrogram
from scipy.cluster.hierarchy import linkage as scipy_linkage
from scipy.spatial.distance import squareform


class HierarchicalClusteringAssetAllocation:
    """
    This class implements the Hierarchical Equal Risk Contribution (HERC) algorithm and it's extended components mentioned in the
    following papers: `Raffinot, Thomas, The Hierarchical Equal Risk Contribution Portfolio (August 23,
    2018). <https://ssrn.com/abstract=3237540>`_; and `Raffinot, Thomas, Hierarchical Clustering Based Asset Allocation (May 2017)
    <https://ssrn.com/abstract=2840729>`_;

    While the vanilla Hierarchical Risk Parity algorithm uses only the variance as a risk measure for assigning weights, the HERC
    algorithm proposed by Raffinot, allows investors to use other risk metrics like Expected Shortfall, Sharpe Ratio and
    Conditional Drawdown. Furthermore, it is flexible enough to be easily extended to include custom risk measures of our own.
    """

    def __init__(self, calculate_expected_returns='mean'):
        """
        Initialise.

        :param calculate_expected_returns: (str) The method to use for calculation of expected returns.
                                                 Currently supports "mean" and "exponential"
        """

        self.weights = list()
        self.clusters = None
        self.ordered_indices = None
        self.returns_estimator = ReturnsEstimation()
        self.risk_metrics = RiskMetrics()
        self.calculate_expected_returns = calculate_expected_returns

    def allocate(self,
                 asset_names=None,
                 asset_prices=None,
                 asset_returns=None,
                 covariance_matrix=None,
                 expected_asset_returns=None,
                 allocation_metric='equal_weighting',
                 linkage='ward',
                 confidence_level=0.05,
                 optimal_num_clusters=None,
                 resample_by=None):
        # pylint: disable=too-many-arguments
        """
        Calculate asset allocations using the HCAA algorithm.

        :param asset_names: (list) A list of strings containing the asset names
        :param asset_prices: (pd.DataFrame) A dataframe of historical asset prices (daily close)
                                            indexed by date
        :param asset_returns: (pd.DataFrame/numpy matrix) User supplied matrix of asset returns
        :param covariance_matrix: (pd.DataFrame/numpy matrix) User supplied covariance matrix of asset returns
        :param expected_asset_returns: (list) A list of mean asset returns (mu)
        :param allocation_metric: (str) The metric used for calculating weight allocations. Supported strings - "equal_weighting",
                                        "minimum_variance", "minimum_standard_deviation", "sharpe_ratio", "expected_shortfall",
                                        "conditional_drawdown_risk"
<<<<<<< HEAD
        :param linkage: (str) the type of linkage method to use for clustering. Supported strings - "single", "average", "complete"
                              and "ward"
        :param confidence_level: (float) the confidence level (alpha) used for calculating expected shortfall and conditional
=======
        :param linkage: (str) The type of linkage method to use for clustering. Supported strings - "single", "average", "complete"
        :param confidence_level: (float) The confidence level (alpha) used for calculating expected shortfall and conditional
>>>>>>> 66e2a51f
                                         drawdown at risk
        :param optimal_num_clusters: (int) Optimal number of clusters for hierarchical clustering
        :param resample_by: (str) Specifies how to resample the prices - weekly, daily, monthly etc.. Defaults to
                                  None for no resampling
        """

        # Perform initial checks
        self._perform_checks(asset_prices, asset_returns, covariance_matrix, allocation_metric)

        # Calculate the expected returns if the user does not supply any returns
        if allocation_metric == 'sharpe_ratio' and expected_asset_returns is None:
            if asset_prices is None:
                raise ValueError(
                    "Either provide pre-calculated expected returns or give raw asset prices for inbuilt returns calculation")

            if self.calculate_expected_returns == "mean":
                expected_asset_returns = self.returns_estimator.calculate_mean_historical_returns(
                    asset_prices=asset_prices,
                    resample_by=resample_by)
            elif self.calculate_expected_returns == "exponential":
                expected_asset_returns = self.returns_estimator.calculate_exponential_historical_returns(
                    asset_prices=asset_prices,
                    resample_by=resample_by)
            else:
                raise ValueError("Unknown returns specified. Supported returns - mean, exponential")

        if asset_names is None:
            if asset_prices is not None:
                asset_names = asset_prices.columns
            elif asset_returns is not None and isinstance(asset_returns, pd.DataFrame):
                asset_names = asset_returns.columns
            else:
                raise ValueError("Please provide a list of asset names")

        # Calculate the returns if the user does not supply a returns dataframe
        if asset_returns is None:
            asset_returns = self.returns_estimator.calculate_returns(asset_prices=asset_prices, resample_by=resample_by)
        asset_returns = pd.DataFrame(asset_returns, columns=asset_names)

        # Calculate covariance of returns or use the user specified covariance matrix
        if covariance_matrix is None:
            covariance_matrix = asset_returns.cov()
        cov = pd.DataFrame(covariance_matrix, index=asset_names, columns=asset_names)

        # Calculate correlation from covariance matrix
        corr = self._cov2corr(covariance=cov)

        # Calculate the optimal number of clusters using the Gap statistic
        if not optimal_num_clusters:
            optimal_num_clusters = self._get_optimal_number_of_clusters(correlation=corr,
                                                                        linkage=linkage,
                                                                        asset_returns=asset_returns)

        # Tree Clustering
        self.clusters, self.cluster_children = self._tree_clustering(correlation=corr,
                                                                     num_clusters=optimal_num_clusters,
                                                                     linkage=linkage)

        # Get the flattened order of assets in hierarchical clustering tree
        num_assets = len(asset_names)
        self.ordered_indices = self._quasi_diagnalization(num_assets, 2 * num_assets - 2)

        # Recursive Bisection
        self._recursive_bisection(expected_asset_returns=expected_asset_returns,
                                  asset_returns=asset_returns,
                                  covariance_matrix=cov,
                                  assets=asset_names,
                                  allocation_metric=allocation_metric,
                                  optimal_num_clusters=optimal_num_clusters,
                                  confidence_level=confidence_level)

    def plot_clusters(self, assets):
        """
        Plot a dendrogram of the hierarchical clusters.
        :param assets: (list) list of asset names in the portfolio
        """

        dendrogram_plot = dendrogram(self.clusters, labels=assets)
        return dendrogram_plot

    @staticmethod
    def _compute_cluster_inertia(labels, asset_returns):
        """
        Calculate the cluster inertia (within cluster sum-of-squares).

        :param labels: (list) Cluster labels
        :param asset_returns: (pd.DataFrame) Historical asset returns
        :return: (float) Cluster inertia value
        """

        unique_labels = np.unique(labels)
        inertia = [np.mean(pairwise_distances(asset_returns[:, labels == label])) for label in unique_labels]
        inertia = np.log(np.sum(inertia))
        return inertia

    def _get_optimal_number_of_clusters(self,
                                        correlation,
                                        asset_returns,
                                        linkage,
                                        num_reference_datasets=5):
        """
        Find the optimal number of clusters for hierarchical clustering using the Gap statistic.

        :param correlation: (np.array) Matrix of asset correlations
        :param asset_returns: (pd.DataFrame) Historical asset returns
        :param linkage: (str) The type of linkage method to use for clustering
        :param num_reference_datasets: (int) The number of reference datasets to generate for calculating expected inertia
        :return: (int) The optimal number of clusters
        """

        max_number_of_clusters = min(10, asset_returns.shape[1])
        original_distance_matrix = np.sqrt(2 * (1 - correlation).round(5))
        gap_values = []
        for num_clusters in range(1, max_number_of_clusters + 1):

            # Calculate expected inertia from reference datasets
            reference_inertias = []
            for _ in range(num_reference_datasets):

                # Generate reference returns from uniform distribution and calculate the distance matrix.
                reference_asset_returns = pd.DataFrame(np.random.rand(*asset_returns.shape))
                reference_correlation = np.array(reference_asset_returns.corr())
                reference_distance_matrix = np.sqrt(2 * (1 - reference_correlation).round(5))

                # reference_cluster_assignments = cluster_func.fit_predict(reference_distance_matrix)
                reference_clusters = scipy_linkage(squareform(reference_distance_matrix), method=linkage)
                reference_cluster_assignments = fcluster(reference_clusters, num_clusters, criterion='maxclust')
                inertia = self._compute_cluster_inertia(reference_cluster_assignments, reference_asset_returns.values)
                reference_inertias.append(inertia)
            expected_inertia = np.mean(reference_inertias)

            # Calculate inertia from original data
            original_clusters = scipy_linkage(squareform(original_distance_matrix), method=linkage)
            original_cluster_assignments = fcluster(original_clusters, num_clusters, criterion='maxclust')
            inertia = self._compute_cluster_inertia(original_cluster_assignments, asset_returns.values)

            # Calculate the gap statistic
            gap = expected_inertia - inertia
            gap_values.append(gap)

        return 1 + np.argmax(gap_values)

    def _tree_clustering(self, correlation, num_clusters, linkage):
        """
        Perform agglomerative clustering on the current portfolio.

        :param correlation: (np.array) Matrix of asset correlations
        :param num_clusters: (int) The number of clusters
        :param linkage (str): The type of linkage method to use for clustering
        :return: (list) Structure of hierarchical tree
        """

        distance_matrix = np.sqrt(2 * (1 - correlation).round(5))
        clusters = scipy_linkage(squareform(distance_matrix.values), method=linkage)
        clustering_inds = fcluster(clusters, num_clusters, criterion='maxclust')
        cluster_children = {i - 1: [] for i in range(min(clustering_inds),
                                         max(clustering_inds) + 1)}
        for i, v in enumerate(clustering_inds):
            cluster_children[v - 1].append(i)
        return clusters, cluster_children

    def _quasi_diagnalization(self, num_assets, curr_index):
        """
        Rearrange the assets to reorder them according to hierarchical tree clustering order.

        :param num_assets: (int) The total number of assets
        :param curr_index: (int) Current index
        :return: (list) The assets rearranged according to hierarchical clustering
        """

        if curr_index < num_assets:
            return [curr_index]

        left = int(self.clusters[curr_index - num_assets, 0])
        right = int(self.clusters[curr_index - num_assets, 1])

        return (self._quasi_diagnalization(num_assets, left) + self._quasi_diagnalization(num_assets, right))

    def _recursive_bisection(self,
                             expected_asset_returns,
                             asset_returns,
                             covariance_matrix,
                             assets,
                             allocation_metric,
                             optimal_num_clusters,
                             confidence_level):
        # pylint: disable=bad-continuation, too-many-locals
        """
        Recursively assign weights to the clusters - ultimately assigning weights to the individual assets.

        :param expected_asset_returns: (list) a list of mean asset returns (mu)
        :param asset_returns: (pd.DataFrame) historical asset returns
        :param covariance_matrix: (pd.DataFrame) the covariance matrix
        :param assets: (list) list of asset names in the portfolio
        :param allocation_metric: (str) the metric used for calculating weight allocations
        optimal_num_clusters: (int) optimal number of clusters for hierarchical tree clustering
        :param confidence_level: (float) the confidence level (alpha)
        """

        num_assets = len(assets)
        self.weights = np.ones(shape=num_assets)
        clusters_contribution = np.ones(shape=optimal_num_clusters)
        clusters_weights = np.ones(shape=optimal_num_clusters)
        clusters_variance = np.ones(shape=optimal_num_clusters)

        # Calculate the corresponding risk measure for the clusters
        for cluster_index in range(optimal_num_clusters):
            cluster_asset_indices = self.cluster_children[cluster_index]

            if allocation_metric == 'minimum_variance':
                clusters_contribution[cluster_index] = self._get_cluster_variance(covariance_matrix, cluster_asset_indices)
            elif allocation_metric == 'minimum_standard_deviation':
                clusters_contribution[cluster_index] = np.sqrt(self._get_cluster_variance(covariance_matrix, cluster_asset_indices))
            elif allocation_metric == 'sharpe_ratio':
                clusters_contribution[cluster_index] = self._get_cluster_sharpe_ratio(expected_asset_returns,
                                                                      covariance_matrix,
                                                                      cluster_asset_indices)
                clusters_variance[cluster_index] = self._get_cluster_variance(covariance_matrix, cluster_asset_indices)
            elif allocation_metric == 'expected_shortfall':
                clusters_contribution[cluster_index] = self._get_cluster_expected_shortfall(asset_returns=asset_returns,
                                                                                       covariance=covariance_matrix,
                                                                                       confidence_level=confidence_level,
                                                                                       cluster_indices=cluster_asset_indices)
            elif allocation_metric == 'conditional_drawdown_risk':
                clusters_contribution[cluster_index] = self._get_cluster_conditional_drawdown_at_risk(
                    asset_returns=asset_returns,
                    covariance=covariance_matrix,
                    confidence_level=confidence_level,
                    cluster_indices=cluster_asset_indices)

        # Recursive bisection taking into account the dendrogram structure
        for cluster_index in range(optimal_num_clusters - 1):

            # Get the left and right cluster ids
            left_cluster_ids, right_cluster_ids = self._get_children_cluster_ids(num_assets=num_assets,
                                                                                 parent_cluster_index=cluster_index)

            # Compute alpha
            left_cluster_contribution = np.sum(clusters_contribution[left_cluster_ids])
            right_cluster_contribution = np.sum(clusters_contribution[right_cluster_ids])
            if allocation_metric in {'minimum_variance', 'minimum_standard_deviation', 'expected_shortfall',
                                     'conditional_drawdown_risk'}:
                alloc_factor = 1 - left_cluster_contribution / (left_cluster_contribution + right_cluster_contribution)
            elif allocation_metric == 'sharpe_ratio':
                alloc_factor = left_cluster_contribution / (left_cluster_contribution + right_cluster_contribution)

                # If sharp ratio allocation factor is not within limits, then calculate normal cluster variance allocation
                # factor
                if alloc_factor < 0 or alloc_factor > 1:
                    left_cluster_variance = np.sum(clusters_variance[left_cluster_ids])
                    right_cluster_variance = np.sum(clusters_variance[right_cluster_ids])
                    alloc_factor = 1 - left_cluster_variance / (left_cluster_variance + right_cluster_variance)
            else:
                alloc_factor = 0.5 # equal weighting

            # Assign weights to each sub-cluster
            clusters_weights[left_cluster_ids] *= alloc_factor
            clusters_weights[right_cluster_ids] *= 1 - alloc_factor

        # Compute the final weights
        for cluster_index in range(optimal_num_clusters):
            cluster_asset_indices = self.cluster_children[cluster_index]
            cluster_covariance = covariance_matrix.iloc[cluster_asset_indices, cluster_asset_indices]
            ivp_weights = self._get_inverse_variance_weights(cluster_covariance)
            self.weights[cluster_asset_indices] = ivp_weights * clusters_weights[cluster_index]

        # Assign actual asset names to weight index
        self.weights = pd.DataFrame(self.weights)
        self.weights.index = assets[self.ordered_indices]
        self.weights = self.weights.T

    def _get_children_cluster_ids(self, num_assets, parent_cluster_index):
        """

        :param num_assets:
        :param parent_cluster_index:
        :return:
        """

        left = int(self.clusters[num_assets - 2 - parent_cluster_index, 0])
        right = int(self.clusters[num_assets - 2 - parent_cluster_index, 1])
        left_cluster = self._quasi_diagnalization(num_assets, left)
        right_cluster = self._quasi_diagnalization(num_assets, right)

        left_cluster_ids = []
        right_cluster_ids = []
        for id_cluster, cluster in self.cluster_children.items():
            if sorted(self._intersection(left_cluster, cluster)) == sorted(cluster):
                left_cluster_ids.append(id_cluster)
            if sorted(self._intersection(right_cluster, cluster)) == sorted(cluster):
                right_cluster_ids.append(id_cluster)

        return left_cluster_ids, right_cluster_ids

    @staticmethod
    def _get_inverse_variance_weights(covariance):
        """
        Calculate the inverse variance weight allocations.

        :param covariance: (pd.DataFrame) Covariance matrix of assets
        :return: (list) Inverse variance weight values
        """

        inv_diag = 1 / np.diag(covariance.values)
        parity_w = inv_diag * (1 / np.sum(inv_diag))
        return parity_w

    def _get_cluster_variance(self, covariance, cluster_indices):
        """
        Calculate cluster variance.

        :param covariance: (pd.DataFrame) Covariance matrix of assets
        :param cluster_indices: (list) List of asset indices for the cluster
        :return: (float) Variance of the cluster
        """

        cluster_covariance = covariance.iloc[cluster_indices, cluster_indices]
        parity_w = self._get_inverse_variance_weights(cluster_covariance)
        cluster_variance = self.risk_metrics.calculate_variance(covariance=cluster_covariance, weights=parity_w)
        return cluster_variance

    def _get_cluster_sharpe_ratio(self, expected_asset_returns, covariance, cluster_indices):
        """
        Calculate cluster Sharpe Ratio.

        :param expected_asset_returns: (list) A list of mean asset returns (mu)
        :param covariance: (pd.DataFrame) Covariance matrix of assets
        :param cluster_indices: (list) List of asset indices for the cluster
        :return: (float) Sharpe ratio of the cluster
        """

        cluster_expected_returns = expected_asset_returns[cluster_indices]
        cluster_covariance = covariance.iloc[cluster_indices, cluster_indices]
        parity_w = self._get_inverse_variance_weights(cluster_covariance)
        cluster_variance = self.risk_metrics.calculate_variance(covariance=cluster_covariance, weights=parity_w)
        cluster_sharpe_ratio = (parity_w @ cluster_expected_returns) / np.sqrt(cluster_variance)
        return cluster_sharpe_ratio

    def _get_cluster_expected_shortfall(self, asset_returns, covariance, confidence_level, cluster_indices):
        """
        Calculate cluster expected shortfall.

        :param asset_returns: (pd.DataFrame) Historical asset returns
        :param covariance: (pd.DataFrame) Covariance matrix of assets
        :param confidence_level: (float) The confidence level (alpha)
        :param cluster_indices: (list) List of asset indices for the cluster
        :return: (float) Expected shortfall of the cluster
        """

        cluster_asset_returns = asset_returns.iloc[:, cluster_indices]
        cluster_covariance = covariance.iloc[cluster_indices, cluster_indices]
        parity_w = self._get_inverse_variance_weights(cluster_covariance)
        portfolio_returns = cluster_asset_returns @ parity_w
        cluster_expected_shortfall = self.risk_metrics.calculate_expected_shortfall(returns=portfolio_returns,
                                                                                    confidence_level=confidence_level)
        return cluster_expected_shortfall

    def _get_cluster_conditional_drawdown_at_risk(self, asset_returns, covariance, confidence_level, cluster_indices):
        """
        Calculate cluster conditional drawdown at risk.

        :param asset_returns: (pd.DataFrame) Historical asset returns
        :param covariance: (pd.DataFrame) Covariance matrix of assets
        :param confidence_level: (float) The confidence level (alpha)
        :param cluster_indices: (list) List of asset indices for the cluster
        :return: (float) CDD of the cluster
        """

        cluster_asset_returns = asset_returns.iloc[:, cluster_indices]
        cluster_covariance = covariance.iloc[cluster_indices, cluster_indices]
        parity_w = self._get_inverse_variance_weights(cluster_covariance)
        portfolio_returns = cluster_asset_returns @ parity_w
        cluster_conditional_drawdown = self.risk_metrics.calculate_conditional_drawdown_risk(returns=portfolio_returns,
                                                                                             confidence_level=confidence_level)
        return cluster_conditional_drawdown

<<<<<<< HEAD
    @staticmethod
    def _intersection(lst1, lst2):
        return list(set(lst1) & set(lst2))
=======
    def _recursive_bisection(self,
                             expected_asset_returns,
                             asset_returns,
                             covariance_matrix,
                             assets,
                             allocation_metric,
                             confidence_level):
        # pylint: disable=bad-continuation, too-many-locals
        """
        Recursively assign weights to the clusters - ultimately assigning weights to the individual assets.

        :param expected_asset_returns: (list) A list of mean asset returns (mu)
        :param asset_returns: (pd.DataFrame) Historical asset returns
        :param covariance_matrix: (pd.DataFrame) The covariance matrix
        :param assets: (list) List of asset names in the portfolio
        :param allocation_metric: (str) The metric used for calculating weight allocations
        :param confidence_level: (float) The confidence level (alpha)
        """

        self.weights = pd.Series(1, index=self.ordered_indices)
        clustered_alphas = [self.ordered_indices]

        while clustered_alphas:
            clustered_alphas = [cluster[start:end]
                                for cluster in clustered_alphas
                                for start, end in ((0, len(cluster) // 2), (len(cluster) // 2, len(cluster)))
                                if len(cluster) > 1]

            for subcluster in range(0, len(clustered_alphas), 2):
                left_cluster = clustered_alphas[subcluster]
                right_cluster = clustered_alphas[subcluster + 1]

                # Calculate allocation factor based on the metric
                if allocation_metric == 'minimum_variance':
                    left_cluster_variance = self._get_cluster_variance(covariance_matrix, left_cluster)
                    right_cluster_variance = self._get_cluster_variance(covariance_matrix, right_cluster)
                    alloc_factor = 1 - left_cluster_variance / (left_cluster_variance + right_cluster_variance)
                elif allocation_metric == 'minimum_standard_deviation':
                    left_cluster_sd = np.sqrt(self._get_cluster_variance(covariance_matrix, left_cluster))
                    right_cluster_sd = np.sqrt(self._get_cluster_variance(covariance_matrix, right_cluster))
                    alloc_factor = 1 - left_cluster_sd / (left_cluster_sd + right_cluster_sd)
                elif allocation_metric == 'sharpe_ratio':
                    left_cluster_sharpe_ratio = self._get_cluster_sharpe_ratio(expected_asset_returns,
                                                                               covariance_matrix,
                                                                               left_cluster)
                    right_cluster_sharpe_ratio = self._get_cluster_sharpe_ratio(expected_asset_returns,
                                                                                covariance_matrix,
                                                                                right_cluster)
                    alloc_factor = left_cluster_sharpe_ratio / (left_cluster_sharpe_ratio + right_cluster_sharpe_ratio)

                    if alloc_factor < 0 or alloc_factor > 1:
                        left_cluster_variance = self._get_cluster_variance(covariance_matrix, left_cluster)
                        right_cluster_variance = self._get_cluster_variance(covariance_matrix, right_cluster)
                        alloc_factor = 1 - left_cluster_variance / (left_cluster_variance + right_cluster_variance)
                elif allocation_metric == 'expected_shortfall':
                    left_cluster_expected_shortfall = self._get_cluster_expected_shortfall(asset_returns=asset_returns,
                                                                                           covariance=covariance_matrix,
                                                                                           confidence_level=confidence_level,
                                                                                           cluster_indices=left_cluster)
                    right_cluster_expected_shortfall = self._get_cluster_expected_shortfall(asset_returns=asset_returns,
                                                                                           covariance=covariance_matrix,
                                                                                           confidence_level=confidence_level,
                                                                                           cluster_indices=right_cluster)
                    alloc_factor = \
                        1 - left_cluster_expected_shortfall / (left_cluster_expected_shortfall + right_cluster_expected_shortfall)
                elif allocation_metric == 'conditional_drawdown_risk':
                    left_cluster_conditional_drawdown = self._get_cluster_conditional_drawdown_at_risk(asset_returns=asset_returns,
                                                         covariance=covariance_matrix,
                                                         confidence_level=confidence_level,
                                                         cluster_indices=left_cluster)
                    right_cluster_conditional_drawdown = self._get_cluster_conditional_drawdown_at_risk(asset_returns=asset_returns,
                                                         covariance=covariance_matrix,
                                                         confidence_level=confidence_level,
                                                         cluster_indices=right_cluster)
                    alloc_factor = \
                        1 - left_cluster_conditional_drawdown / (left_cluster_conditional_drawdown + right_cluster_conditional_drawdown)
                else:
                    alloc_factor = 0.5 # equal weighting

                # Assign weights to each sub-cluster
                self.weights[left_cluster] *= alloc_factor
                self.weights[right_cluster] *= 1 - alloc_factor

        # Assign actual asset values to weight index
        self.weights.index = assets[self.ordered_indices]
        self.weights = pd.DataFrame(self.weights)
        self.weights = self.weights.T
>>>>>>> 66e2a51f

    @staticmethod
    def _cov2corr(covariance):
        """
        Calculate the correlations from asset returns covariance matrix.

        :param covariance: (pd.DataFrame) Asset returns covariances
        :return: (pd.DataFrame) Correlations between asset returns
        """

        d_matrix = np.zeros_like(covariance)
        diagnoal_sqrt = np.sqrt(np.diag(covariance))
        np.fill_diagonal(d_matrix, diagnoal_sqrt)
        d_inv = np.linalg.inv(d_matrix)
        corr = np.dot(np.dot(d_inv, covariance), d_inv)
        corr = pd.DataFrame(corr, index=covariance.columns, columns=covariance.columns)
        return corr

    @staticmethod
    def _perform_checks(asset_prices, asset_returns, covariance_matrix, allocation_metric):
        # pylint: disable=bad-continuation
        """
        Perform initial warning checks.

        :param asset_prices: (pd.DataFrame) A dataframe of historical asset prices (daily close)
                                            indexed by date
        :param asset_returns: (pd.DataFrame/numpy matrix) User supplied matrix of asset returns
        :param covariance_matrix: (pd.DataFrame/numpy matrix) User supplied covariance matrix of asset returns
        :param allocation_metric: (str) The metric used for calculating weight allocations
        :return:
        """

        if asset_prices is None and asset_returns is None and covariance_matrix is None:
            raise ValueError("You need to supply either raw prices or returns or a covariance matrix of asset returns")

        if asset_prices is not None:
            if not isinstance(asset_prices, pd.DataFrame):
                raise ValueError("Asset prices matrix must be a dataframe")
            if not isinstance(asset_prices.index, pd.DatetimeIndex):
                raise ValueError("Asset prices dataframe must be indexed by date.")

        if allocation_metric not in \
                {'minimum_variance', 'minimum_standard_deviation', 'sharpe_ratio',
                 'equal_weighting', 'expected_shortfall', 'conditional_drawdown_risk'}:
            raise ValueError("Unknown allocation metric specified. Supported metrics are - minimum_variance, "
                             "minimum_standard_deviation, sharpe_ratio, equal_weighting, expected_shortfall, "
                             "conditional_drawdown_risk")<|MERGE_RESOLUTION|>--- conflicted
+++ resolved
@@ -61,14 +61,9 @@
         :param allocation_metric: (str) The metric used for calculating weight allocations. Supported strings - "equal_weighting",
                                         "minimum_variance", "minimum_standard_deviation", "sharpe_ratio", "expected_shortfall",
                                         "conditional_drawdown_risk"
-<<<<<<< HEAD
         :param linkage: (str) the type of linkage method to use for clustering. Supported strings - "single", "average", "complete"
                               and "ward"
         :param confidence_level: (float) the confidence level (alpha) used for calculating expected shortfall and conditional
-=======
-        :param linkage: (str) The type of linkage method to use for clustering. Supported strings - "single", "average", "complete"
-        :param confidence_level: (float) The confidence level (alpha) used for calculating expected shortfall and conditional
->>>>>>> 66e2a51f
                                          drawdown at risk
         :param optimal_num_clusters: (int) Optimal number of clusters for hierarchical clustering
         :param resample_by: (str) Specifies how to resample the prices - weekly, daily, monthly etc.. Defaults to
@@ -445,99 +440,9 @@
                                                                                              confidence_level=confidence_level)
         return cluster_conditional_drawdown
 
-<<<<<<< HEAD
     @staticmethod
     def _intersection(lst1, lst2):
         return list(set(lst1) & set(lst2))
-=======
-    def _recursive_bisection(self,
-                             expected_asset_returns,
-                             asset_returns,
-                             covariance_matrix,
-                             assets,
-                             allocation_metric,
-                             confidence_level):
-        # pylint: disable=bad-continuation, too-many-locals
-        """
-        Recursively assign weights to the clusters - ultimately assigning weights to the individual assets.
-
-        :param expected_asset_returns: (list) A list of mean asset returns (mu)
-        :param asset_returns: (pd.DataFrame) Historical asset returns
-        :param covariance_matrix: (pd.DataFrame) The covariance matrix
-        :param assets: (list) List of asset names in the portfolio
-        :param allocation_metric: (str) The metric used for calculating weight allocations
-        :param confidence_level: (float) The confidence level (alpha)
-        """
-
-        self.weights = pd.Series(1, index=self.ordered_indices)
-        clustered_alphas = [self.ordered_indices]
-
-        while clustered_alphas:
-            clustered_alphas = [cluster[start:end]
-                                for cluster in clustered_alphas
-                                for start, end in ((0, len(cluster) // 2), (len(cluster) // 2, len(cluster)))
-                                if len(cluster) > 1]
-
-            for subcluster in range(0, len(clustered_alphas), 2):
-                left_cluster = clustered_alphas[subcluster]
-                right_cluster = clustered_alphas[subcluster + 1]
-
-                # Calculate allocation factor based on the metric
-                if allocation_metric == 'minimum_variance':
-                    left_cluster_variance = self._get_cluster_variance(covariance_matrix, left_cluster)
-                    right_cluster_variance = self._get_cluster_variance(covariance_matrix, right_cluster)
-                    alloc_factor = 1 - left_cluster_variance / (left_cluster_variance + right_cluster_variance)
-                elif allocation_metric == 'minimum_standard_deviation':
-                    left_cluster_sd = np.sqrt(self._get_cluster_variance(covariance_matrix, left_cluster))
-                    right_cluster_sd = np.sqrt(self._get_cluster_variance(covariance_matrix, right_cluster))
-                    alloc_factor = 1 - left_cluster_sd / (left_cluster_sd + right_cluster_sd)
-                elif allocation_metric == 'sharpe_ratio':
-                    left_cluster_sharpe_ratio = self._get_cluster_sharpe_ratio(expected_asset_returns,
-                                                                               covariance_matrix,
-                                                                               left_cluster)
-                    right_cluster_sharpe_ratio = self._get_cluster_sharpe_ratio(expected_asset_returns,
-                                                                                covariance_matrix,
-                                                                                right_cluster)
-                    alloc_factor = left_cluster_sharpe_ratio / (left_cluster_sharpe_ratio + right_cluster_sharpe_ratio)
-
-                    if alloc_factor < 0 or alloc_factor > 1:
-                        left_cluster_variance = self._get_cluster_variance(covariance_matrix, left_cluster)
-                        right_cluster_variance = self._get_cluster_variance(covariance_matrix, right_cluster)
-                        alloc_factor = 1 - left_cluster_variance / (left_cluster_variance + right_cluster_variance)
-                elif allocation_metric == 'expected_shortfall':
-                    left_cluster_expected_shortfall = self._get_cluster_expected_shortfall(asset_returns=asset_returns,
-                                                                                           covariance=covariance_matrix,
-                                                                                           confidence_level=confidence_level,
-                                                                                           cluster_indices=left_cluster)
-                    right_cluster_expected_shortfall = self._get_cluster_expected_shortfall(asset_returns=asset_returns,
-                                                                                           covariance=covariance_matrix,
-                                                                                           confidence_level=confidence_level,
-                                                                                           cluster_indices=right_cluster)
-                    alloc_factor = \
-                        1 - left_cluster_expected_shortfall / (left_cluster_expected_shortfall + right_cluster_expected_shortfall)
-                elif allocation_metric == 'conditional_drawdown_risk':
-                    left_cluster_conditional_drawdown = self._get_cluster_conditional_drawdown_at_risk(asset_returns=asset_returns,
-                                                         covariance=covariance_matrix,
-                                                         confidence_level=confidence_level,
-                                                         cluster_indices=left_cluster)
-                    right_cluster_conditional_drawdown = self._get_cluster_conditional_drawdown_at_risk(asset_returns=asset_returns,
-                                                         covariance=covariance_matrix,
-                                                         confidence_level=confidence_level,
-                                                         cluster_indices=right_cluster)
-                    alloc_factor = \
-                        1 - left_cluster_conditional_drawdown / (left_cluster_conditional_drawdown + right_cluster_conditional_drawdown)
-                else:
-                    alloc_factor = 0.5 # equal weighting
-
-                # Assign weights to each sub-cluster
-                self.weights[left_cluster] *= alloc_factor
-                self.weights[right_cluster] *= 1 - alloc_factor
-
-        # Assign actual asset values to weight index
-        self.weights.index = assets[self.ordered_indices]
-        self.weights = pd.DataFrame(self.weights)
-        self.weights = self.weights.T
->>>>>>> 66e2a51f
 
     @staticmethod
     def _cov2corr(covariance):
