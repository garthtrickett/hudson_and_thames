--- conflicted
+++ resolved
@@ -21,10 +21,11 @@
 
 
 @njit  # prange i loop ?
-def get_events_subloop_numba(events_t1_index_as_epoch, close_np_array,
-                             close_index_as_epoch, out_epoch_index,
-                             side_np_array, stop_loss_np_array,
-                             profit_taking_np_array, out_sl, out_pt):
+def get_events_subloop_numba(events_t1_index_as_epoch, events_t1_as_epoch,
+                             close_np_array, close_index_as_epoch,
+                             out_epoch_index, side_np_array,
+                             stop_loss_np_array, profit_taking_np_array,
+                             out_sl, out_pt):
     for i in range(len(events_t1_index_as_epoch)):
         path_prices_for_given_trade = np.zeros(len(close_np_array))
         path_prices_for_given_trade[:] = np.nan
@@ -138,9 +139,9 @@
     # print("starting subloop in apply_pt_sl")
 
     out_sl, out_pt = get_events_subloop_numba(
-        events_t1_index_as_epoch, close_np_array, close_index_as_epoch,
-        out_epoch_index, side_np_array, stop_loss_np_array,
-        profit_taking_np_array, out_sl, out_pt)
+        events_t1_index_as_epoch, events_t1_as_epoch, close_np_array,
+        close_index_as_epoch, out_epoch_index, side_np_array,
+        stop_loss_np_array, profit_taking_np_array, out_sl, out_pt)
 
     numba_out["sl"] = pd.to_datetime(out_sl, unit="ms")
     numba_out["pt"] = pd.to_datetime(out_pt, unit="ms")
@@ -163,7 +164,6 @@
     end_time = time.time()
 
     print("finished subloop in apply_pt_sl" + str(end_time - start_time))
-
 
     return numba_out
 
@@ -248,13 +248,8 @@
     """
 
     # 1) Get target
-<<<<<<< HEAD
-    target = target.loc[t_events]
-    # target = target[target > min_ret]  # min_ret
-=======
     target = target.reindex(t_events)
-    target = target[target > min_ret]  # min_ret
->>>>>>> d91fb4f3
+    # target = target[target > min_ret]  # min_ret ### this isnt commented out in the original repo
 
     # 2) Get vertical barrier (max holding period)
     if vertical_barrier_times is False:
@@ -265,12 +260,8 @@
         side_ = pd.Series(1.0, index=target.index)
         pt_sl_ = [pt_sl[0], pt_sl[0]]
     else:
-<<<<<<< HEAD
-        side_ = side_prediction.loc[
-            target.index]  # Subset side_prediction on target index.
-=======
-        side_ = side_prediction.reindex(target.index)  # Subset side_prediction on target index.
->>>>>>> d91fb4f3
+        side_ = side_prediction.reindex(
+            target.index)  # Subset side_prediction on target index.
         pt_sl_ = pt_sl[:2]
 
     # Create a new df with [v_barrier, target, side] and drop rows that are NA in target
@@ -381,8 +372,8 @@
     print("fill_events_t1_with_first_touches numba finished" +
           str(end_time - start_time))
 
-    import pdb
-    pdb.set_trace()
+    # import pdb
+    # pdb.set_trace()
 
     # for ind in events.index:
     #     # find the index  where index == ind then update t1
@@ -468,13 +459,10 @@
         ret = values["ret"]
         target = values["trgt"]
 
-<<<<<<< HEAD
-        pt_level_reached = ret > target * events.loc[date_time, "pt"]
-        sl_level_reached = ret < -target * events.loc[date_time, "sl"]
-=======
-        pt_level_reached = ret > np.log(1 + target) * events.loc[date_time, 'pt']
-        sl_level_reached = ret < -np.log(1 + target) * events.loc[date_time, 'sl']
->>>>>>> d91fb4f3
+        pt_level_reached = ret > np.log(1 + target) * events.loc[date_time,
+                                                                 'pt']
+        sl_level_reached = ret < -np.log(1 + target) * events.loc[date_time,
+                                                                  'sl']
 
         if ret > 0.0 and pt_level_reached:
             # Top barrier reached
